--- conflicted
+++ resolved
@@ -539,11 +539,7 @@
   // pass_y.setFilterLimits(0.15, 4.0);
   pcl::PassThrough<PCLPoint> pass_z;
   pass_z.setFilterFieldName("z");
-<<<<<<< HEAD
   pass_z.setFilterLimits(min_z_pc_, max_z_pc_); // TODO
-=======
-  pass_z.setFilterLimits(0.3, 1.0); // TODO
->>>>>>> c5d20bce
 
   PCLPointCloud pc_ground;    // segmented ground plane
   PCLPointCloud pc_nonground; // everything else
